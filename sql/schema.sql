SET search_path TO sri4node;

DROP TABLE IF EXISTS "messages" CASCADE;
DROP TABLE IF EXISTS "transactions" CASCADE;
DROP TABLE IF EXISTS "persons" CASCADE;
DROP TABLE IF EXISTS "communities" CASCADE;
DROP TABLE IF EXISTS "table" CASCADE;
DROP TABLE IF EXISTS "selfreferential" CASCADE;
DROP TABLE IF EXISTS "jsonb" CASCADE;
<<<<<<< HEAD
DROP TABLE IF EXISTS "alldatatypes" CASCADE;
=======
DROP TABLE IF EXISTS "alldatatype" CASCADE;
>>>>>>> 4f7fd2ee

CREATE TABLE "communities" (
  "key" uuid unique,
  "name" text unique,
  "street" text not null,
  "streetnumber" text not null,
  "streetbus" text,
  "zipcode" text not null,
  "city" text not null,
  "phone" text,
  "email" text not null,
  "adminpassword" text not null,
  "website" text,
  "facebook" text unique,
  "currencyname" text not null
);

CREATE TABLE "persons" (
  "key" uuid unique,
  "firstname" text not null,
  "lastname" text not null,
  "street" text,
  "streetnumber" text,
  "streetbus" text,
  "zipcode" text,
  "city" text,
  "phone" text,
  "email" text unique,
  "balance" integer not null,
  "password" text,
  "community" uuid references "communities"(key),
  -- never, daily, weekly, instant
  "mail4elas" text default 'never' -- default : don't spam.
);

CREATE TABLE "transactions" (
  "key" uuid unique,
  "transactiontimestamp" timestamp with time zone not null default (now() at time zone 'utc'),
  "fromperson" uuid references "persons"(key),
  "toperson" uuid references "persons"(key),
  "description" text,
  "amount" integer not null
);

CREATE TABLE "messages" (
  "key" uuid unique,
  "person" uuid references "persons"(key),
  "posted" timestamp with time zone not null default (now() at time zone 'utc'),
  "type" text not null,
  "title" text not null,
  "description" text,
  "amount" integer,
  "unit" text,
  "community" uuid references "communities"(key)
);

CREATE TABLE "table" (
  "key" uuid unique,
  "select" text,
  "from" text
);

CREATE TABLE "selfreferential" (
    "key" uuid unique,
    "name" text not null,
    "parent" uuid references "selfreferential"(key)
);

CREATE TABLE "jsonb" (
    "key" uuid unique,
    "details" jsonb
);

<<<<<<< HEAD
CREATE TABLE "alldatatypes" (
    "key" numeric unique,
    "text" text,
    "texts" text[],
    "publication" timestamp with time zone,
    "publications" timestamp with time zone[],
    "number" numeric,
    "numbers" numeric[]
=======
CREATE TABLE "alldatatype" (
    "key" uuid unique
>>>>>>> 4f7fd2ee
);<|MERGE_RESOLUTION|>--- conflicted
+++ resolved
@@ -7,11 +7,7 @@
 DROP TABLE IF EXISTS "table" CASCADE;
 DROP TABLE IF EXISTS "selfreferential" CASCADE;
 DROP TABLE IF EXISTS "jsonb" CASCADE;
-<<<<<<< HEAD
 DROP TABLE IF EXISTS "alldatatypes" CASCADE;
-=======
-DROP TABLE IF EXISTS "alldatatype" CASCADE;
->>>>>>> 4f7fd2ee
 
 CREATE TABLE "communities" (
   "key" uuid unique,
@@ -85,17 +81,12 @@
     "details" jsonb
 );
 
-<<<<<<< HEAD
 CREATE TABLE "alldatatypes" (
-    "key" numeric unique,
+    "key" uuid unique,
     "text" text,
     "texts" text[],
     "publication" timestamp with time zone,
     "publications" timestamp with time zone[],
     "number" numeric,
     "numbers" numeric[]
-=======
-CREATE TABLE "alldatatype" (
-    "key" uuid unique
->>>>>>> 4f7fd2ee
 );