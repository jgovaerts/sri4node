--- conflicted
+++ resolved
@@ -1,5 +1,5 @@
 exports = module.exports = {
-  permalink: function (type, description) {
+  permalink: function(type, description) {
     'use strict';
     var parts = type.split('/');
     var name = parts[1];
@@ -19,7 +19,7 @@
     };
   },
 
-  string: function (description, min, max) {
+  string: function(description, min, max) {
     'use strict';
     var ret = {
       type: 'string',
@@ -35,7 +35,7 @@
     return ret;
   },
 
-  numeric: function (description) {
+  numeric: function(description) {
     'use strict';
     return {
       type: 'numeric',
@@ -44,7 +44,7 @@
     };
   },
 
-  email: function (description) {
+  email: function(description) {
     'use strict';
     return {
       type: 'string',
@@ -55,7 +55,7 @@
     };
   },
 
-  url: function (description) {
+  url: function(description) {
     'use strict';
     return {
       type: 'string',
@@ -66,7 +66,7 @@
     };
   },
 
-  belgianzipcode: function (description) {
+  belgianzipcode: function(description) {
     'use strict';
     return {
       type: 'string',
@@ -75,7 +75,7 @@
     };
   },
 
-  phone: function (description) {
+  phone: function(description) {
     'use strict';
     return {
       type: 'string',
@@ -86,7 +86,7 @@
     };
   },
 
-  guid: function (description) {
+  guid: function(description) {
     'use strict';
     return {
       type: 'string',
@@ -96,7 +96,7 @@
     };
   },
 
-  timestamp: function (description) {
+  timestamp: function(description) {
     'use strict';
     return {
       type: 'string',
@@ -105,14 +105,14 @@
     };
   },
 
-  'boolean': function (description) { //eslint-disable-line
+  'boolean': function(description) { //eslint-disable-line
     return {
       type: 'boolean',
       description: description
     };
   },
 
-  array: function (description) {
+  array: function(description) {
     'use strict';
     var ret = {
       type: 'array',
@@ -121,24 +121,14 @@
     return ret;
   },
 
-<<<<<<< HEAD
-  date: function (description) {
+  date: function(description) {
     'use strict';
     var ret = {
       type: 'string',
       description: description,
-      pattern: "^[1-2][0-9]{3}-[0-1][0-9]-[0-3][0-9]$"
+      pattern: '^[1-2][0-9]{3}-[0-1][0-9]-[0-3][0-9]$'
     };
     return ret;
-=======
-  uuid: function(description) {
-    return {
-      type: "string",
-      minLength: 36,
-      maxLength: 36,
-      pattern: "^[a-fA-F0-9]{8}-[a-fA-F0-9]{4}-[a-fA-F0-9]{4}-[a-fA-F0-9]{4}-[a-fA-F0-9]{12}$",
-      description: description
-    }
->>>>>>> b9b4f547
   }
+
 };