{
  "name": "sri4node",
<<<<<<< HEAD
  "version": "1.1.23",
=======
  "version": "1.2.0",
>>>>>>> 89b85357
  "description": "An implementation of SRI (Standard ROA Interface) on Node.js.",
  "main": "sri4node.js",
  "scripts": {
    "start": "node index.js",
    "test": "mocha",
    "createdb": "./createdb.sh",
    "lint": "eslint sri4node.js js test",
    "dev": "env $(cat .env) nodemon --debug --watch ./js js/server.js"
  },
  "dependencies": {
    "body-parser": "^1.9.0",
    "compression": "^1.5.2",
    "express-middleware-timer": "^0.2.2",
    "ioredis": "^1.7.5",
    "jade": "^1.11.0",
    "jsonschema": "^1.0.0",
    "needle": "0.10.x",
    "node-cache": "^3.0.0",
    "q": "^1.0.1",
    "sri4node-client": "^1.0.0",
    "array-unique": "0.2.1"
  },
  "devDependencies": {
    "express": "~4.9.x",
    "pg": "2.x",
    "mocha": "~2.2.4",
    "node-uuid": "~1.4.3",
    "eslint": "~1.4.3",
    "nodemon": "1.7.x"
  },
  "repository": {
    "type": "git",
    "url": "https://github.com/dimitrydhondt/sri4node.git"
  },
  "keywords": [
    "SRI",
    "REST",
    "postgres",
    "node",
    "node.js"
  ],
  "author": "Dimitry D'hondt <dimitry.dhondt@yahoo.com> (https://github.com/dimitrydhondt/sri4node)",
  "license": "LGPL",
  "bugs": {
    "url": "https://github.com/dimitrydhondt/sri4node/issues"
  },
  "homepage": "https://github.com/dimitrydhondt/sri4node"
}<|MERGE_RESOLUTION|>--- conflicted
+++ resolved
@@ -1,10 +1,6 @@
 {
   "name": "sri4node",
-<<<<<<< HEAD
   "version": "1.1.23",
-=======
-  "version": "1.2.0",
->>>>>>> 89b85357
   "description": "An implementation of SRI (Standard ROA Interface) on Node.js.",
   "main": "sri4node.js",
   "scripts": {
